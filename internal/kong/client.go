--- conflicted
+++ resolved
@@ -40,7 +40,6 @@
 	Symbol   string `json:"symbol"`
 }
 
-<<<<<<< HEAD
 type KongDebt struct {
 	Strategy           string   `json:"strategy"`           // String
 	PerformanceFee     *string  `json:"performanceFee"`     // BigInt (string) or null
@@ -68,31 +67,18 @@
 }
 
 type KongVault struct {
-	Address           string     `json:"address"`
-	ChainID           int        `json:"chainId"`
-	Asset             KongAsset  `json:"asset"`
-	Registry          string     `json:"registry"`
-	InceptBlock       string     `json:"inceptBlock"`
-	APIVersion        string     `json:"apiVersion"`
-	WithdrawalQueue   []string   `json:"withdrawalQueue"`
-	GetDefaultQueue   []string   `json:"get_default_queue"`
-	Strategies        []string   `json:"strategies"`
-	Debts             []KongDebt `json:"debts"`
-	TVL               *KongTVL   `json:"tvl"`
-=======
-
-type KongVault struct {
-	Address           string    `json:"address"`
-	ChainID           int       `json:"chainId"`
-	Asset             KongAsset `json:"asset"`
-	Registry          string    `json:"registry"`
-	InceptBlock       string    `json:"inceptBlock"`
-	APIVersion        string    `json:"apiVersion"`
-	WithdrawalQueue   []string  `json:"withdrawalQueue"`
-	GetDefaultQueue   []string  `json:"get_default_queue"`
-	Strategies        []string  `json:"strategies"`
+	Address           string           `json:"address"`
+	ChainID           int              `json:"chainId"`
+	Asset             KongAsset        `json:"asset"`
+	Registry          string           `json:"registry"`
+	InceptBlock       string           `json:"inceptBlock"`
+	APIVersion        string           `json:"apiVersion"`
+	WithdrawalQueue   []string         `json:"withdrawalQueue"`
+	GetDefaultQueue   []string         `json:"get_default_queue"`
+	Strategies        []string         `json:"strategies"`
+	Debts             []KongDebt       `json:"debts"`
+	TVL               *KongTVL         `json:"tvl"`
 	APY               models.KongAPY   `json:"apy"`
->>>>>>> ab840e79
 }
 
 type VaultsResponse struct {
@@ -173,7 +159,6 @@
 				withdrawalQueue
 				get_default_queue
 				strategies
-<<<<<<< HEAD
 				debts {
 					strategy
 					performanceFee
@@ -197,7 +182,7 @@
 				}
 				tvl {
 					close
-=======
+				}
 				apy {
 					pricePerShare
 					weeklyNet
@@ -207,7 +192,6 @@
 					inceptionNet
 					blockNumber
 					blockTime
->>>>>>> ab840e79
 				}
 			}
 		}
@@ -249,7 +233,6 @@
 				withdrawalQueue
 				get_default_queue
 				strategies
-<<<<<<< HEAD
 				debts {
 					strategy
 					performanceFee
@@ -273,7 +256,7 @@
 				}
 				tvl {
 					close
-=======
+				}
 				apy {
 					pricePerShare
 					weeklyNet
@@ -281,7 +264,8 @@
 					monthlyNet
 					monthlyPricePerShare
 					inceptionNet
->>>>>>> ab840e79
+					blockNumber
+					blockTime
 				}
 			}
 		}
@@ -342,10 +326,10 @@
 func (v *KongVault) GetStrategies() []common.Address {
 	strategySet := make(map[common.Address]bool)
 	var strategies []common.Address
-	
+
 	// Combine strategies from all available sources (not prioritized fallback)
 	// This matches the original yDaemon approach of getting all strategies
-	
+
 	// Add from WithdrawalQueue
 	if v.WithdrawalQueue != nil && len(v.WithdrawalQueue) > 0 {
 		for _, s := range v.WithdrawalQueue {
@@ -358,7 +342,7 @@
 			}
 		}
 	}
-	
+
 	// Add from GetDefaultQueue
 	if v.GetDefaultQueue != nil && len(v.GetDefaultQueue) > 0 {
 		for _, s := range v.GetDefaultQueue {
@@ -371,7 +355,7 @@
 			}
 		}
 	}
-	
+
 	// Add from Strategies
 	if v.Strategies != nil && len(v.Strategies) > 0 {
 		for _, s := range v.Strategies {
@@ -384,14 +368,13 @@
 			}
 		}
 	}
-	
+
 	return strategies
 }
 
 type KongVaultData struct {
 	Vault      KongVault
 	Strategies []common.Address
-<<<<<<< HEAD
 	Debts      []KongDebt
 	TVL        float64
 }
@@ -408,11 +391,7 @@
 		return []KongDebt{}
 	}
 	return v.Debts
-=======
-	APY        models.KongAPY
->>>>>>> ab840e79
-}
-
+}
 
 func FetchVaultsFromKong(chainID uint64) (map[common.Address]KongVaultData, error) {
 	ctx := context.Background()
@@ -431,12 +410,6 @@
 		vaultData[vaultAddr] = KongVaultData{
 			Vault:      vault,
 			Strategies: strategies,
-<<<<<<< HEAD
-			Debts:      vault.GetDebts(),
-			TVL:        vault.GetTVL(),
-=======
-			APY:        vault.GetAPY(),
->>>>>>> ab840e79
 		}
 	}
 
