package models

import (
	"encoding/json"
	"strconv"

	"github.com/ethereum/go-ethereum/common"
	"github.com/yearn/ydaemon/common/bigNumber"
)

type TVaultKind string

const (
	VaultKindLegacy   TVaultKind = "Legacy"
	VaultKindMultiple TVaultKind = "Multi Strategy"
	VaultKindSingle   TVaultKind = "Single Strategy"
)

type TVaultStabilityType string

const (
	VaultStabilityStable     TVaultStabilityType = "Stable"
	VaultStabilityVolatile   TVaultStabilityType = "Volatile"
	VaultStabilityUnknown    TVaultStabilityType = "Unknown"
	VaultStabilityCorrelated TVaultStabilityType = "Correlated"
	VaultStabilityUnstable   TVaultStabilityType = "Unstable"
)

type TVaultCategoryType string

const (
	VaultCategoryAutomatic TVaultCategoryType = "auto"
)

type TExtraProperties struct {
	YieldVaultAddress       string `json:"yieldVaultAddress,omitempty"`
	YearnVaultAsset         string `json:"yearnVaultAsset,omitempty"`
	YearnVault              string `json:"yearnVault,omitempty"`
	IsVaultV2               bool   `json:"isVaultV2,omitempty"`
	YearnGauge              string `json:"yearnGauge,omitempty"`
	CoveYearnStrategy       string `json:"coveYearnStrategy,omitempty"`
	AutoCompoundingGauge    string `json:"autoCompoundingGauge,omitempty"`
	NonAutoCompoundingGauge string `json:"nonAutoCompoundingGauge,omitempty"`
}

type TVaultsFromRegistry struct {
	Address         common.Address   `json:"address"`
	RegistryAddress common.Address   `json:"registryAddress"`
	TokenAddress    common.Address   `json:"tokenAddress"`
	Type            TTokenType       `json:"type"`
	Kind            TVaultKind       `json:"kind"`
	ExtraProperties TExtraProperties `json:"extraProperties,omitempty"`
	APIVersion      string           `json:"version"`
	ChainID         uint64           `json:"chainID"`
	BlockNumber     uint64           `json:"blockNumber"`
}

// TTVL holds the info about the value locked in a vault
type TTVL struct {
	TotalAssets *bigNumber.Int `json:"totalAssets"`
	TVL         float64        `json:"tvl"`
	Price       float64        `json:"price"`
}

// TMigration helps us to know if a vault is in the process of being migrated.
type TMigration struct {
	Available bool           `json:"available"`
	Target    common.Address `json:"target"`
	Contract  common.Address `json:"contract,omitempty"`
}

// TInclusion holds the inclusion of the vault
type TInclusion struct {
	IsSet           bool `json:"isSet"`           // If not set, automatic inclusion will be recomputed
	IsYearn         bool `json:"isYearn"`         // If the vault is a Yearn vault or not
	IsYearnJuiced   bool `json:"isYearnJuiced"`   // If the vault is a Yearn Juiced vault or not
	IsGimme         bool `json:"isGimme"`         // If the vault is a Gimme vault or not
	IsPoolTogether  bool `json:"isPoolTogether"`  // If the vault is a PoolTogether vault or not
	IsCove          bool `json:"isCove"`          // If the vault is a Cove related vault or not
	IsMorpho        bool `json:"isMorpho"`        // If the vault is a Morpho vault or not
	IsKatana        bool `json:"isKatana"`        // If the vault is a Katana vault or not
	IsPublicERC4626 bool `json:"isPublicERC4626"` // If the vault is from the public ERC4626 registry or not
}

// TRiskScore holds the risk score of the vault. All risk scores of the Single Strategy Vault. Multi-Strategy Vault won't have this object because its risk score is combination of multiple vaults. For risk value use `riskLevel`. (empty for Multi-Strategy Vault)
type TRiskScore struct {
	// Review score from Yearn security. 1 is for high trust to 5 low trust
	Review int8 `json:"review"`
	// Testing coverage of the strategy being evaluated. 5 -> 80% or less; 1 -> 100% or higher
	Testing int8 `json:"testing"`
	// Complexity: the sLOC count of the strategy being evaluated. 5 -> 750+ sLOC; 4 -> 450-600 sLOC; 3 -> 300-450 sLOC; 2 -> 150-300 sLOC; 1 -> 0-150 sLOC
	Complexity int8 `json:"complexity"`
	// RiskExposure score aims to find out how much and how often a strategy can be subject to losses. 5 -> Loss of funds or non recoverable funds up to 70-100% (Example, Leveraging cross assets and got liquidated, adding liquidity to volatile pairs single sided); 4 -> Loss of funds or non recoverable funds up to 15-70% (Example, adding liquidity to single sided curve stable pools); 3 -> Loss of funds or non recoverable funds up to 10-15% (Example, Protocol specific IL exposure, very high deposit/withdrawal fees); 2 -> Loss of funds or non recoverable funds up to 0-10% (Example, deposit/withdrawal fees or anything protocol specific); 1 -> Strategy has no lossable cases, only gains, up only.
	RiskExposure int8 `json:"riskExposure"`
	// ProtocolIntegration is the protocols that are integrated into the strategy that is being evaluated. 5 -> Strategy interacts with 5 external protocols; 4 -> Strategy interacts with 4 external protocols; 3 -> Strategy interacts with 3 external protocols; 2 -> Strategy interacts with 2 external protocols; 1 -> Strategy interacts with 1 external protocol
	ProtocolIntegration int8 `json:"protocolIntegration"`
	// CentralizationRisk is the centralization score of the strategy that is being evaluated. 5 -> Strategy heavily relies on off-chain management, potentially exposing user funds to rug possibilities by admins; 4 -> Strategy frequently depends on off-chain management but has safeguards against rug possibilities by admins; 3 -> Strategy involves privileged roles but less frequently and with less risk of rug possibilities; 2 -> Strategy has privileged roles but they are not vital for operations and pose minimal risk of rug possibilities; 1 -> Strategy operates without dependency on any privileged roles, ensuring full permissionlessness.`
	CentralizationRisk int8 `json:"centralizationRisk"`
	// ExternalProtocolAudit is the public audits count of the external protocols. 5 -> No audit conducted by a trusted firm or security researcher; 4 -> Audit conducted by 1 trusted firm or security researcher conducted; 3 -> Audit conducted by 2 trusted firm or security researcher conducted; 2 -> Audit conducted by 3 trusted firm or security researcher conducted; 1 -> Audit conducted by 4 or more trusted firm or security researcher conducted
	ExternalProtocolAudit int8 `json:"externalProtocolAudit"`
	// ExternalProtocolCentralisation is a measurement of the centralization score of the external protocols. 5 -> Contracts owner is an EOA or a multisig with less than 4 members OR Contracts are not verified OR Contracts owner can harm our strategy completely; 4 -> Contracts owner is a multisig but the addresses are not known/hidden OR Contracts owner can harm our strategy by setting parameters in external protocol contracts up to some degree; 3 -> Contracts owner is a multisig with known people but multisig threshold is very low; 2 -> Contracts owner is a multisig with known trusted people; 1 -> Contracts owner is a multisig with known trusted people with Timelock OR Contracts are governanceless, immutable OR Contracts owner can't do any harm to our strategy by setting parameters in external protocol contracts
	ExternalProtocolCentralisation int8 `json:"externalProtocolCentralisation"`
	// ExternalProtocolTvl is the active TVL that the external protocol holds. 5 -> TVL of $10M or less; 4 -> TVL between $10M and $40M;3 -> TVL between $40M and $120M; 2 -> TVL; between $120M and $480M; 1 -> TVL of $480M or morealisation"`
	ExternalProtocolTvl int8 `json:"externalProtocolTvl"`
	// ExternalProtocolLongevity is how long the external protocol contracts in scope have been deployed alive. 5 -> Less than 6 months; 4 -> Between 6 and 12 months; 3 -> Between 12 and 18 months; 2 -> Between 18 and 24 months; 1 -> 24 months or more
	ExternalProtocolLongevity int8 `json:"externalProtocolLongevity"`
	// ExternalProtocolType is a rough estimate of evaluating a protocol's purpose. 5 -> The main expertise of the protocol lies in off-chain operations, such as RWA protocols; 4 -> Cross-chain applications, like cross-chain bridges, cross-chain yield aggregators, and cross-chain lending/borrowing protocols; 3 -> AMM lending/borrowing protocols that are not forks of blue-chip protocols, leveraged farming protocols, as well as newly conceptualized protocols; 2 -> Slightly modified forked blue-chip protocols; 1 -> Blue-chip protocols such as AAVE, Compound, Uniswap, Curve, Convex, and Balancer.ity"`
	ExternalProtocolType int8 `json:"externalProtocolType"`
	// Comment is a comment for the risk score to the strategy. Can be empty.
	Comment string `json:"comment"`
}

type TVaultMetadata struct {
	IsRetired      bool               `json:"isRetired"`      // If the vault is retired or not
	IsHidden       bool               `json:"isHidden"`       // If the vault is hidden or not
	IsAggregator   bool               `json:"isAggregator"`   // If the vault is an aggregator or not
	IsBoosted      bool               `json:"isBoosted"`      // If the vault is boosted or not. Act as a fallback if yDaemon has no way to know it
	IsAutomated    bool               `json:"isAutomated"`    // If the vault is automated or not
	IsHighlighted  bool               `json:"isHighlighted"`  // If the vault is highlighted or not
	IsPool         bool               `json:"isPool"`         // If the vault is a pool or not
	ShouldUseV2APR bool               `json:"shouldUseV2APR"` // If the vault should use the V2 APR or not (only for V3 vaults)
	Migration      TMigration         `json:"migration"`      // If the vault is in the process of being migrated
	Stability      TStability         `json:"stability"`      // The stability of the vault
	Category       TVaultCategoryType `json:"category"`       // The category of the vault
	DisplayName    string             `json:"displayName"`    // The name of the vault
	DisplaySymbol  string             `json:"displaySymbol"`  // The symbol of the vault
	Description    string             `json:"description"`    // The description of the vault
	SourceURI      string             `json:"sourceURI"`      // The source URI of the vault
	UINotice       string             `json:"uiNotice"`       // The notice to display in the UI
	Protocols      []string           `json:"protocols"`      // The Protocols used by the vault
	Inclusion      TInclusion         `json:"inclusion"`      // Inclusion is a special field to know "where" the vault should be displayed.
	RiskLevel      int8               `json:"riskLevel"`      // The risk level of the vault (1 to 5, -1 if not set)
	RiskScore      TRiskScore         `json:"riskScore"`      // The risk score of the vault
}

// TVault is the main structure returned by the API when trying to get all the vaults for a specific network
type TVault struct {
	// Immutable elements. They won't change
	Address         common.Address  `json:"address"`              // Address of the vault
	AssetAddress    common.Address  `json:"token"`                // Address of the underlying token
	RegistryAddress common.Address  `json:"registry"`             // Address of the registry
	Accountant      *common.Address `json:"accountant,omitempty"` // The address of the accountant
	Type            TTokenType      `json:"type"`                 // The type of the vault
	Kind            TVaultKind      `json:"kind"`                 // The kind of the vault (legacy, multi, single)
	Version         string          `json:"version"`              // The version of the vault
	Activation      uint64          `json:"activation"`           // When the vault was activated
	ChainID         uint64          `json:"chainID"`              // The chainID of the vault
	Endorsed        bool            `json:"endorsed"`             // If the vault is endorsed by Yearn

	// Semi-mutable eelements. They can change but rarely
	PerformanceFee    uint64 `json:"performanceFee"`    // The performance fee of the vault
	ManagementFee     uint64 `json:"managementFee"`     // The management fee of the vault
	EmergencyShutdown bool   `json:"emergencyShutdown"` // If the vault is in emergency shutdown

	// Mutable elements. They will often change
	LastActiveStrategies []common.Address `json:"lastActiveStrategies"` // The list of "active" strategies via their withdrawal queue
	LastPricePerShare    *bigNumber.Int   `json:"lastPricePerShare"`    // Price per share of the vault
	LastTotalAssets      *bigNumber.Int   `json:"lastTotalAssets"`      // Total assets locked in the vault (from blockchain or Kong)

	// Kong-sourced data (single source of truth for TVL and debts)
	KongTVL   string `json:"kongTvl,omitempty"`   // TVL from Kong API (tvl.close field)
	KongDebts string `json:"kongDebts,omitempty"` // JSON-encoded debts array from Kong API

	// Manual elements. They are manually set by the team
	Metadata TVaultMetadata `json:"metadata"` // The metadata of the vault
}

type TLegacyAPIAPY struct {
	Type              string  `json:"type"`
	GrossAPR          float64 `json:"gross_apr"`
	NetAPY            float64 `json:"net_apy"`
	StakingRewardsAPR float64 `json:"staking_rewards_apr"`
	Fees              struct {
		Performance float64 `json:"performance"`
		Management  float64 `json:"management"`
		KeepCRV     float64 `json:"keep_crv"`
		KeepVelo    float64 `json:"keep_velo"`
		CvxKeepCRV  float64 `json:"cvx_keep_crv"`
	} `json:"fees"`
	Points struct {
		WeekAgo   float64 `json:"week_ago"`
		MonthAgo  float64 `json:"month_ago"`
		Inception float64 `json:"inception"`
	} `json:"points"`
	PricePerShare struct {
		WeekAgo   float64 `json:"week_ago"`
		MonthAgo  float64 `json:"month_ago"`
		Inception float64 `json:"inception"`
	} `json:"pricePerShare"`
	Composite struct {
		Boost      float64 `json:"boost"`
		PoolAPY    float64 `json:"pool_apy"`
		BoostedAPR float64 `json:"boosted_apr"`
		BaseAPR    float64 `json:"base_apr"`
		CvxAPR     float64 `json:"cvx_apr"`
		RewardsAPR float64 `json:"rewards_apr"`
	} `json:"composite"`
	Error string `json:"error_reason"`
}
type TLegacyAPI struct {
	Address common.MixedcaseAddress
	APY     TLegacyAPIAPY
}

type TAggregatedVault struct {
	Address       common.MixedcaseAddress
	LegacyAPY     TLegacyAPIAPY
	PricePerShare bigNumber.Int
}

type TStability struct {
	Stability       TVaultStabilityType `json:"stability"`
	StableBaseAsset string              `json:"stableBaseAsset,omitempty"`
}

// TCmsProtocolType represents the supported protocols
type TCmsProtocolType string

const (
	ProtocolCurve      TCmsProtocolType = "Curve"
	ProtocolBeethovenX TCmsProtocolType = "BeethovenX"
	ProtocolGamma      TCmsProtocolType = "Gamma"
	ProtocolBalancer   TCmsProtocolType = "Balancer"
	ProtocolYearn      TCmsProtocolType = "Yearn"
)

// TVaultCmsMetadataSchema represents the vault metadata structure from ycms
type TVaultCmsMetadataSchema struct {
	ChainID        uint64             `json:"chainId"`
	Address        common.Address     `json:"address"`
	Registry       *common.Address    `json:"registry,omitempty"`
	Kind           *TVaultKind        `json:"kind"`
	Type           *TTokenType        `json:"type"`
	IsRetired      bool               `json:"isRetired"`
	IsHidden       bool               `json:"isHidden"`
	IsAggregator   bool               `json:"isAggregator"`
	IsBoosted      bool               `json:"isBoosted"`
	IsAutomated    bool               `json:"isAutomated"`
	IsHighlighted  bool               `json:"isHighlighted"`
	IsPool         bool               `json:"isPool"`
	ShouldUseV2APR bool               `json:"shouldUseV2APR"`
	Migration      TMigration         `json:"migration"`
	Stability      TStability         `json:"stability"`
	Category       *string            `json:"category,omitempty"`
	DisplayName    *string            `json:"displayName,omitempty"`
	DisplaySymbol  *string            `json:"displaySymbol,omitempty"`
	Description    *string            `json:"description,omitempty"`
	SourceURI      *string            `json:"sourceURI,omitempty"`
	UINotice       *string            `json:"uiNotice,omitempty"`
	Protocols      []TCmsProtocolType `json:"protocols"`
	Inclusion      TInclusion         `json:"inclusion"`
}

type CoercibleUint64 struct {
	Value uint64
}

func (f *CoercibleUint64) UnmarshalJSON(data []byte) error {
	// Try to unmarshal as uint64 first
	if err := json.Unmarshal(data, &f.Value); err == nil {
		return nil
	}

	// Try to unmarshal as string
	var str string
	if err := json.Unmarshal(data, &str); err != nil {
		return err
	}

	// Convert string to uint64
	if str == "" {
		f.Value = 0
		return nil
	}

	parsed, err := strconv.ParseUint(str, 10, 64)
	if err != nil {
		return err
	}

	f.Value = parsed
	return nil
}

<<<<<<< HEAD
type TKongDebt struct {
	Strategy           string   `json:"strategy"`
	PerformanceFee     *string  `json:"performanceFee"`
	Activation         *string  `json:"activation"`
	DebtRatio          *string  `json:"debtRatio"`
	MinDebtPerHarvest  *string  `json:"minDebtPerHarvest"`
	MaxDebtPerHarvest  *string  `json:"maxDebtPerHarvest"`
	LastReport         *string  `json:"lastReport"`
	TotalDebt          *string  `json:"totalDebt"`
	TotalDebtUsd       *float64 `json:"totalDebtUsd"`
	TotalGain          *string  `json:"totalGain"`
	TotalGainUsd       *float64 `json:"totalGainUsd"`
	TotalLoss          *string  `json:"totalLoss"`
	TotalLossUsd       *float64 `json:"totalLossUsd"`
	CurrentDebt        *string  `json:"currentDebt"`
	CurrentDebtUsd     *float64 `json:"currentDebtUsd"`
	MaxDebt            *string  `json:"maxDebt"`
	MaxDebtUsd         *float64 `json:"maxDebtUsd"`
	TargetDebtRatio    *float64 `json:"targetDebtRatio"`
	MaxDebtRatio       *float64 `json:"maxDebtRatio"`
=======
type KongAPY struct {
	PricePerShare        string   `json:"pricePerShare"`
	WeeklyNet            *float64 `json:"weeklyNet"`
	WeeklyPricePerShare  string   `json:"weeklyPricePerShare"`
	MonthlyNet           *float64 `json:"monthlyNet"`
	MonthlyPricePerShare string   `json:"monthlyPricePerShare"`
	InceptionNet         *float64 `json:"inceptionNet"`
	BlockNumber          uint64   `json:"blockNumber"`
	BlockTime            uint64   `json:"blockTime"`
>>>>>>> ab840e79
}

type TKongVaultSchema struct {
	Hook struct {
		Fees struct {
			ManagementFee  uint64 `json:"managementFee"`
			PerformanceFee uint64 `json:"performanceFee"`
		} `json:"fees"`
	} `json:"hook"`
	Snapshot struct {
		ManagementFee  CoercibleUint64 `json:"managementFee"`
		PerformanceFee CoercibleUint64 `json:"performanceFee"`
	} `json:"snapshot"`
<<<<<<< HEAD
	TVL   string       `json:"tvl"`   // TVL from Kong (tvl.close field)
	Debts []TKongDebt  `json:"debts"` // Debts array from Kong
=======
	APY KongAPY `json:"apy"`
>>>>>>> ab840e79
}<|MERGE_RESOLUTION|>--- conflicted
+++ resolved
@@ -282,7 +282,6 @@
 	return nil
 }
 
-<<<<<<< HEAD
 type TKongDebt struct {
 	Strategy           string   `json:"strategy"`
 	PerformanceFee     *string  `json:"performanceFee"`
@@ -303,7 +302,8 @@
 	MaxDebtUsd         *float64 `json:"maxDebtUsd"`
 	TargetDebtRatio    *float64 `json:"targetDebtRatio"`
 	MaxDebtRatio       *float64 `json:"maxDebtRatio"`
-=======
+}
+
 type KongAPY struct {
 	PricePerShare        string   `json:"pricePerShare"`
 	WeeklyNet            *float64 `json:"weeklyNet"`
@@ -313,7 +313,6 @@
 	InceptionNet         *float64 `json:"inceptionNet"`
 	BlockNumber          uint64   `json:"blockNumber"`
 	BlockTime            uint64   `json:"blockTime"`
->>>>>>> ab840e79
 }
 
 type TKongVaultSchema struct {
@@ -327,10 +326,7 @@
 		ManagementFee  CoercibleUint64 `json:"managementFee"`
 		PerformanceFee CoercibleUint64 `json:"performanceFee"`
 	} `json:"snapshot"`
-<<<<<<< HEAD
 	TVL   string       `json:"tvl"`   // TVL from Kong (tvl.close field)
 	Debts []TKongDebt  `json:"debts"` // Debts array from Kong
-=======
-	APY KongAPY `json:"apy"`
->>>>>>> ab840e79
+	APY   KongAPY      `json:"apy"`   // APY from Kong
 }