--- conflicted
+++ resolved
@@ -433,17 +433,6 @@
 	return kongDataMap
 }
 
-/**************************************************************************************************
-** fetchKongVaultDataFromDB retrieves vault data from Kong database in batches
-**************************************************************************************************/
-
-
-<<<<<<< HEAD
-	logs.Success(fmt.Sprintf("🗄️ [KONG DONE] Refreshed %d Kong vault records for chain %d took=%s", len(kongVaults), chainID, time.Since(t0)))
-}
-
-=======
->>>>>>> 2e37cec8
 func GetKongAPY(chainID uint64, vaultAddress common.Address) (models.KongAPY, bool) {
     data, ok := GetKongVaultData(chainID, vaultAddress)
     if !ok {
