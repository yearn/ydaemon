--- conflicted
+++ resolved
@@ -34,10 +34,12 @@
 /**************************************************************************************************
 ** fetchVaultsRiskScore will fetch the risk scores for a specific vault from a GitHub repository.
 ** The scores are stored in JSON files organized by chain ID and vault address.
-** This function tries two locations in order:
-** 1. strategy/ directory (legacy location)
-** 2. vaults/ directory (new location)
-** If the risk scores are not found in either location, it will return an error.
+** This function tries multiple locations and address formats in order:
+** 1. strategy/ directory with checksummed address (legacy location)
+** 2. strategy/ directory with lowercase address (legacy location)
+** 3. vaults/ directory with checksummed address (new location)
+** 4. vaults/ directory with lowercase address (new location)
+** If the risk scores are not found in any location/format, it will return an error.
 **
 ** Arguments:
 ** - chainID: the chain ID of the network we are working on
@@ -47,52 +49,52 @@
 ** - a TRiskScoreYsec structure containing the risk scores for the vault
 **************************************************************************************************/
 func fetchVaultsRiskScore(chainID uint64, vaultAddress common.Address) (TRiskScoreYsec, error) {
-<<<<<<< HEAD
 	baseURL := "https://raw.githubusercontent.com/yearn/risk-score/refs/heads/master/"
 	chainIDStr := strconv.FormatUint(chainID, 10)
 	vaultHex := vaultAddress.Hex()
+	vaultHexLower := strings.ToLower(vaultHex)
 	
 	// Try strategy directory first (legacy location)
-	strategyURI := baseURL + "strategy/" + chainIDStr + "/" + vaultHex + ".json"
-	riskScores, err := helpers.FetchJSONWithReject[TRiskScoreYsec](strategyURI)
-	if err == nil {
+	// Try checksummed address first (matches our vault address format)
+	strategyURIChecksummed := baseURL + "strategy/" + chainIDStr + "/" + vaultHex + ".json"
+	logs.Info("📡 Trying checksummed URL:", strategyURIChecksummed)
+	riskScores, err := helpers.FetchJSONWithReject[TRiskScoreYsec](strategyURIChecksummed)
+	if err == nil {
+		logs.Info("✅ Successfully fetched risk score using checksummed address from strategy/")
+		return riskScores, nil
+	}
+	
+	// If checksummed fails, try lowercase address in strategy directory
+	strategyURILowercase := baseURL + "strategy/" + chainIDStr + "/" + vaultHexLower + ".json"
+	logs.Info("📡 Checksummed failed, trying lowercase URL:", strategyURILowercase)
+	riskScores, err = helpers.FetchJSONWithReject[TRiskScoreYsec](strategyURILowercase)
+	if err == nil {
+		logs.Info("✅ Successfully fetched risk score using lowercase address from strategy/")
 		return riskScores, nil
 	}
 	
 	// Fallback to vaults directory (new location)
-	vaultsURI := baseURL + "vaults/" + chainIDStr + "/" + vaultHex + ".json"
-	riskScores, err = helpers.FetchJSONWithReject[TRiskScoreYsec](vaultsURI)
-	if err != nil {
-		logs.Error("Failed to fetch risk scores from both strategy/ and vaults/ directories: " + err.Error())
-		return TRiskScoreYsec{}, err
-	}
-	
-	return riskScores, nil
-=======
-    baseURL := "https://raw.githubusercontent.com/yearn/risk-score/refs/heads/master/strategy/"
-    
-    // Try checksummed first (matches our vault address format)
-    uriChecksummed := baseURL + strconv.FormatUint(chainID, 10) + "/" + vaultAddress.Hex() + ".json"
-    logs.Info("📡 Trying checksummed URL:", uriChecksummed)
-    riskScores, err := helpers.FetchJSONWithReject[TRiskScoreYsec](uriChecksummed)
-    if err == nil {
-        logs.Info("✅ Successfully fetched risk score using checksummed address")
-        return riskScores, nil
-    }
-    
-    // If checksummed fails, try lowercase address
-    uriLowercase := baseURL + strconv.FormatUint(chainID, 10) + "/" + strings.ToLower(vaultAddress.Hex()) + ".json"
-    logs.Info("📡 Checksummed failed, trying lowercase URL:", uriLowercase)
-    riskScores, err = helpers.FetchJSONWithReject[TRiskScoreYsec](uriLowercase)
-    if err == nil {
-        logs.Info("✅ Successfully fetched risk score using lowercase address")
-        return riskScores, nil
-    }
-    
-    // Both attempts failed
-    logs.Error("❌ Failed to fetch risk score with both checksummed and lowercase addresses:", err)
-    return TRiskScoreYsec{}, err
->>>>>>> fa772fbd
+	// Try checksummed address first
+	vaultsURIChecksummed := baseURL + "vaults/" + chainIDStr + "/" + vaultHex + ".json"
+	logs.Info("📡 Strategy directory failed, trying vaults/ with checksummed URL:", vaultsURIChecksummed)
+	riskScores, err = helpers.FetchJSONWithReject[TRiskScoreYsec](vaultsURIChecksummed)
+	if err == nil {
+		logs.Info("✅ Successfully fetched risk score using checksummed address from vaults/")
+		return riskScores, nil
+	}
+	
+	// Finally, try lowercase address in vaults directory
+	vaultsURILowercase := baseURL + "vaults/" + chainIDStr + "/" + vaultHexLower + ".json"
+	logs.Info("📡 Vaults checksummed failed, trying vaults/ with lowercase URL:", vaultsURILowercase)
+	riskScores, err = helpers.FetchJSONWithReject[TRiskScoreYsec](vaultsURILowercase)
+	if err == nil {
+		logs.Info("✅ Successfully fetched risk score using lowercase address from vaults/")
+		return riskScores, nil
+	}
+	
+	// All attempts failed
+	logs.Error("❌ Failed to fetch risk score with both checksummed and lowercase addresses from both strategy/ and vaults/ directories:", err)
+	return TRiskScoreYsec{}, err
 }
 
 /**************************************************************************************************
