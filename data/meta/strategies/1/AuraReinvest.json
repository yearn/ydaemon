{
  "$schema": "strategy",
  "name": "Aura Reinvest",
  "description": "Supplies {{token}} to [Aura Finance](https://app.aura.finance) to earn AURA and BAL (and any other available tokens). Earned tokens are harvested, sold for more {{token}} which is deposited back into the strategy.",
  "addresses": [
    "0xC7eF34BFEf71c54C23f072BD1a57D74d02fD125D",
    "0x33e1086881F3664406Bba42Dcae038C5CD26F184",
    "0x5582b3b21caD1eff2C31398d61665Bd13d3fC9f9",
    "0x632486e5Ac202270fEAfDCAE53c5eA64A6fBf14F",
    "0x7641Eb9493d35637Cf65c7404a592351e934761c",
    "0x0647721e414a7ab11817427c6F49D0D15d6aAE53",
    "0x1860cb132Ee168da59f1Af7577FEcF62e771ba87",
    "0xbcf42b0b250fB683439eAb4265821DEA8697d3a4",
    "0xe5ce88822978306Be57b102a1A2aE47d1143c04e",
    "0xd31eBd8DB3Bc5eD1f994d022dB6eF7d51773eB9f",
    "0x4D7dA893fDED3B84102c5BF209D2fd2550Cfb1F4",
    "0xf21C28e71B3E96E2f71066868133AFfE39094762",
    "0x4bF43882ebfa3e8f43CE238634aBFbD2aCe4e45A",
<<<<<<< HEAD
    "0x02B348d77434C602E89e6aB4d93F2dc6577AeEA3"
=======
    "0x02B348d77434C602E89e6aB4d93F2dc6577AeEA3",
    "0x2eb648F654B6DB98f777D6C71c0FedB961cf278e"
>>>>>>> d10ce208
  ],
  "protocols": ["Aura Finance", "Balancer"],
  "protocolVersion": {
    "Aura Finance": "1",
    "Balancer": "1"
  },
  "localization": {
    "en": {
      "name": "Aura Reinvest",
      "description": "Supplies {{token}} to [Aura Finance](https://app.aura.finance) to earn AURA and BAL (and any other available tokens). Earned tokens are harvested, sold for more {{token}} which is deposited back into the strategy."
    },
    "fr": {
      "name": "Aura Reinvest",
      "description": "Supplies {{token}} to [Aura Finance](https://app.aura.finance) to earn AURA and BAL (and any other available tokens). Earned tokens are harvested, sold for more {{token}} which is deposited back into the strategy."
    },
    "es": {
      "name": "Aura Reinvest",
      "description": "Supplies {{token}} to [Aura Finance](https://app.aura.finance) to earn AURA and BAL (and any other available tokens). Earned tokens are harvested, sold for more {{token}} which is deposited back into the strategy."
    },
    "de": {
      "name": "Aura Reinvest",
      "description": "Supplies {{token}} to [Aura Finance](https://app.aura.finance) to earn AURA and BAL (and any other available tokens). Earned tokens are harvested, sold for more {{token}} which is deposited back into the strategy."
    },
    "pt": {
      "name": "Aura Reinvest",
      "description": "Supplies {{token}} to [Aura Finance](https://app.aura.finance) to earn AURA and BAL (and any other available tokens). Earned tokens are harvested, sold for more {{token}} which is deposited back into the strategy."
    },
    "el": {
      "name": "Aura Reinvest",
      "description": "Supplies {{token}} to [Aura Finance](https://app.aura.finance) to earn AURA and BAL (and any other available tokens). Earned tokens are harvested, sold for more {{token}} which is deposited back into the strategy."
    },
    "tr": {
      "name": "Aura Reinvest",
      "description": "Supplies {{token}} to [Aura Finance](https://app.aura.finance) to earn AURA and BAL (and any other available tokens). Earned tokens are harvested, sold for more {{token}} which is deposited back into the strategy."
    },
    "vi": {
      "name": "Aura Reinvest",
      "description": "Supplies {{token}} to [Aura Finance](https://app.aura.finance) to earn AURA and BAL (and any other available tokens). Earned tokens are harvested, sold for more {{token}} which is deposited back into the strategy."
    },
    "zh": {
      "name": "Aura Reinvest",
      "description": "Supplies {{token}} to [Aura Finance](https://app.aura.finance) to earn AURA and BAL (and any other available tokens). Earned tokens are harvested, sold for more {{token}} which is deposited back into the strategy."
    },
    "hi": {
      "name": "Aura Reinvest",
      "description": "Supplies {{token}} to [Aura Finance](https://app.aura.finance) to earn AURA and BAL (and any other available tokens). Earned tokens are harvested, sold for more {{token}} which is deposited back into the strategy."
    },
    "ja": {
      "name": "Aura Reinvest",
      "description": "Supplies {{token}} to [Aura Finance](https://app.aura.finance) to earn AURA and BAL (and any other available tokens). Earned tokens are harvested, sold for more {{token}} which is deposited back into the strategy."
    },
    "id": {
      "name": "Aura Reinvest",
      "description": "Supplies {{token}} to [Aura Finance](https://app.aura.finance) to earn AURA and BAL (and any other available tokens). Earned tokens are harvested, sold for more {{token}} which is deposited back into the strategy."
    },
    "ru": {
      "name": "Aura Reinvest",
      "description": "Supplies {{token}} to [Aura Finance](https://app.aura.finance) to earn AURA and BAL (and any other available tokens). Earned tokens are harvested, sold for more {{token}} which is deposited back into the strategy."
    }
  }
}<|MERGE_RESOLUTION|>--- conflicted
+++ resolved
@@ -16,12 +16,8 @@
     "0x4D7dA893fDED3B84102c5BF209D2fd2550Cfb1F4",
     "0xf21C28e71B3E96E2f71066868133AFfE39094762",
     "0x4bF43882ebfa3e8f43CE238634aBFbD2aCe4e45A",
-<<<<<<< HEAD
-    "0x02B348d77434C602E89e6aB4d93F2dc6577AeEA3"
-=======
     "0x02B348d77434C602E89e6aB4d93F2dc6577AeEA3",
     "0x2eb648F654B6DB98f777D6C71c0FedB961cf278e"
->>>>>>> d10ce208
   ],
   "protocols": ["Aura Finance", "Balancer"],
   "protocolVersion": {
