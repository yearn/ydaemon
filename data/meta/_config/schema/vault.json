--- conflicted
+++ resolved
@@ -90,10 +90,7 @@
 					"CRV",
 					"Ether",
 					"Bitcoin",
-<<<<<<< HEAD
-=======
 					"Eth 2.0",
->>>>>>> cdbb64ee
 					"Aave",
 					"Comp",
 					"Link"
