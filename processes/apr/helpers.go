package apr

import (
	"math"
	"strconv"

	"github.com/yearn/ydaemon/common/bigNumber"
	"github.com/yearn/ydaemon/common/logs"
)

/**************************************************************************************************
** Convert APR to APY using the formula: APY = (1 + APR/n)^n - 1
** where n is the number of compounding periods per year.
**************************************************************************************************/
func convertAPRToAPY(apr *bigNumber.Float, compoundingPeriods *bigNumber.Float) *bigNumber.Float {
	if apr == nil || compoundingPeriods == nil || compoundingPeriods.IsZero() {
		return bigNumber.NewFloat(0)
	}

	// Calculate (1 + APR/n)
	onePlusAPRDivN := bigNumber.NewFloat(0).Div(apr, compoundingPeriods)
	onePlusAPRDivN = bigNumber.NewFloat(0).Add(onePlusAPRDivN, bigNumber.NewFloat(1))

	// Calculate (1 + APR/n)^n
	compoundingPeriodsUint64, _ := compoundingPeriods.Uint64()
	apy := bigNumber.NewFloat(0).Pow(onePlusAPRDivN, compoundingPeriodsUint64)

	// Subtract 1 to get the final APY
	apy = bigNumber.NewFloat(0).Sub(apy, bigNumber.NewFloat(1))

	return apy
}

func convertFloatAPRToAPY(apr float64, periodsPerYear float64) float64 {

	// Convert APR to decimal form
	aprDecimal := apr / 100.0

	// APY = (1 + r/n)^n - 1
	// where r is the APR in decimal form and n is the number of compounding periods
	apy := math.Pow(1+(aprDecimal/periodsPerYear), periodsPerYear) - 1

	// Convert back to percentage
	return apy * 100
}

/**************************************************************************************************
** parseKongFloatAPY safely parses Kong float APY values (weeklyNet, monthlyNet, inceptionNet)
** to bigNumber.Float. Returns zero on nil or error.
**************************************************************************************************/
func parseKongFloatAPY(value *float64) *bigNumber.Float {
	if value == nil {
		return bigNumber.NewFloat(0)
	}
	return bigNumber.NewFloat(*value)
}

/**************************************************************************************************
** parseKongStringPPS safely parses Kong string PPS values (pricePerShare, weeklyPricePerShare,
<<<<<<< HEAD
** monthlyPricePerShare) to bigNumber.Float. Returns zero on empty string or error.
**************************************************************************************************/
func parseKongStringPPS(value string) *bigNumber.Float {
=======
** monthlyPricePerShare) to bigNumber.Float, normalizing by decimals. Returns zero on empty string or error.
**************************************************************************************************/
func parseKongStringPPS(value string, decimals uint64) *bigNumber.Float {
>>>>>>> 2e37cec8
	if value == "" {
		return bigNumber.NewFloat(0)
	}

<<<<<<< HEAD
	floatVal, err := strconv.ParseFloat(value, 64)
=======
	// Parse as integer first (Kong returns BigInt as string)
	intVal, err := strconv.ParseUint(value, 10, 64)
>>>>>>> 2e37cec8
	if err != nil {
		logs.Warning("Failed to parse Kong PPS value '%s': %v", value, err)
		return bigNumber.NewFloat(0)
	}

<<<<<<< HEAD
=======
	// Normalize by decimals: divide by 10^decimals
	divisor := 1.0
	for i := uint64(0); i < decimals; i++ {
		divisor *= 10.0
	}
	floatVal := float64(intVal) / divisor

>>>>>>> 2e37cec8
	return bigNumber.NewFloat(floatVal)
}<|MERGE_RESOLUTION|>--- conflicted
+++ resolved
@@ -8,28 +8,6 @@
 	"github.com/yearn/ydaemon/common/logs"
 )
 
-/**************************************************************************************************
-** Convert APR to APY using the formula: APY = (1 + APR/n)^n - 1
-** where n is the number of compounding periods per year.
-**************************************************************************************************/
-func convertAPRToAPY(apr *bigNumber.Float, compoundingPeriods *bigNumber.Float) *bigNumber.Float {
-	if apr == nil || compoundingPeriods == nil || compoundingPeriods.IsZero() {
-		return bigNumber.NewFloat(0)
-	}
-
-	// Calculate (1 + APR/n)
-	onePlusAPRDivN := bigNumber.NewFloat(0).Div(apr, compoundingPeriods)
-	onePlusAPRDivN = bigNumber.NewFloat(0).Add(onePlusAPRDivN, bigNumber.NewFloat(1))
-
-	// Calculate (1 + APR/n)^n
-	compoundingPeriodsUint64, _ := compoundingPeriods.Uint64()
-	apy := bigNumber.NewFloat(0).Pow(onePlusAPRDivN, compoundingPeriodsUint64)
-
-	// Subtract 1 to get the final APY
-	apy = bigNumber.NewFloat(0).Sub(apy, bigNumber.NewFloat(1))
-
-	return apy
-}
 
 func convertFloatAPRToAPY(apr float64, periodsPerYear float64) float64 {
 
@@ -57,32 +35,20 @@
 
 /**************************************************************************************************
 ** parseKongStringPPS safely parses Kong string PPS values (pricePerShare, weeklyPricePerShare,
-<<<<<<< HEAD
-** monthlyPricePerShare) to bigNumber.Float. Returns zero on empty string or error.
-**************************************************************************************************/
-func parseKongStringPPS(value string) *bigNumber.Float {
-=======
 ** monthlyPricePerShare) to bigNumber.Float, normalizing by decimals. Returns zero on empty string or error.
 **************************************************************************************************/
 func parseKongStringPPS(value string, decimals uint64) *bigNumber.Float {
->>>>>>> 2e37cec8
 	if value == "" {
 		return bigNumber.NewFloat(0)
 	}
 
-<<<<<<< HEAD
-	floatVal, err := strconv.ParseFloat(value, 64)
-=======
 	// Parse as integer first (Kong returns BigInt as string)
 	intVal, err := strconv.ParseUint(value, 10, 64)
->>>>>>> 2e37cec8
 	if err != nil {
 		logs.Warning("Failed to parse Kong PPS value '%s': %v", value, err)
 		return bigNumber.NewFloat(0)
 	}
 
-<<<<<<< HEAD
-=======
 	// Normalize by decimals: divide by 10^decimals
 	divisor := 1.0
 	for i := uint64(0); i < decimals; i++ {
@@ -90,6 +56,5 @@
 	}
 	floatVal := float64(intVal) / divisor
 
->>>>>>> 2e37cec8
 	return bigNumber.NewFloat(floatVal)
 }