package kong

import (
	"bytes"
	"context"
	"encoding/json"
	"fmt"
	"io"
	"net/http"
	"strconv"
	"time"

	"github.com/ethereum/go-ethereum/common"
	"github.com/yearn/ydaemon/common/env"
	"github.com/yearn/ydaemon/common/logs"
	"github.com/yearn/ydaemon/internal/models"
)

const (
	DefaultTimeout = 30 * time.Second
)

type GraphQLRequest struct {
	Query     string                 `json:"query"`
	Variables map[string]interface{} `json:"variables,omitempty"`
}

type GraphQLResponse struct {
	Data   json.RawMessage `json:"data"`
	Errors []struct {
		Message string `json:"message"`
	} `json:"errors,omitempty"`
}

type KongAsset struct {
	ChainID  int    `json:"chainId"`
	Address  string `json:"address"`
	Decimals int    `json:"decimals"`
	Name     string `json:"name"`
	Symbol   string `json:"symbol"`
}

<<<<<<< HEAD
type KongDebt struct {
	Strategy           string   `json:"strategy"`           // String
	PerformanceFee     *string  `json:"performanceFee"`     // BigInt (string) or null
	Activation         *string  `json:"activation"`         // BigInt (string) or null
	DebtRatio          *string  `json:"debtRatio"`          // BigInt (string) or null
	MinDebtPerHarvest  *string  `json:"minDebtPerHarvest"`  // BigInt (string) or null
	MaxDebtPerHarvest  *string  `json:"maxDebtPerHarvest"`  // BigInt (string) or null
	LastReport         *string  `json:"lastReport"`         // BigInt (string) or null
	TotalDebt          *string  `json:"totalDebt"`          // BigInt (string) or null
	TotalDebtUsd       *float64 `json:"totalDebtUsd"`       // Float or null
	TotalGain          *string  `json:"totalGain"`          // BigInt (string) or null
	TotalGainUsd       *float64 `json:"totalGainUsd"`       // Float or null
	TotalLoss          *string  `json:"totalLoss"`          // BigInt (string) or null
	TotalLossUsd       *float64 `json:"totalLossUsd"`       // Float or null
	CurrentDebt        *string  `json:"currentDebt"`        // BigInt (string) or null
	CurrentDebtUsd     *float64 `json:"currentDebtUsd"`     // Float or null
	MaxDebt            *string  `json:"maxDebt"`            // BigInt (string) or null
	MaxDebtUsd         *float64 `json:"maxDebtUsd"`         // Float or null
	TargetDebtRatio    *float64 `json:"targetDebtRatio"`    // Float or null
	MaxDebtRatio       *float64 `json:"maxDebtRatio"`       // Float or null
}

type KongTVL struct {
	Close float64 `json:"close"`
}

type KongVault struct {
	Address           string           `json:"address"`
	ChainID           int              `json:"chainId"`
	Asset             KongAsset        `json:"asset"`
	Registry          string           `json:"registry"`
	InceptBlock       string           `json:"inceptBlock"`
	APIVersion        string           `json:"apiVersion"`
	WithdrawalQueue   []string         `json:"withdrawalQueue"`
	GetDefaultQueue   []string         `json:"get_default_queue"`
	Strategies        []string         `json:"strategies"`
	Debts             []KongDebt       `json:"debts"`
	TVL               *KongTVL         `json:"tvl"`
=======

type KongVault struct {
	Address           string    `json:"address"`
	ChainID           int       `json:"chainId"`
	Asset             KongAsset `json:"asset"`
	Registry          string    `json:"registry"`
	InceptBlock       string    `json:"inceptBlock"`
	APIVersion        string    `json:"apiVersion"`
	WithdrawalQueue   []string  `json:"withdrawalQueue"`
	GetDefaultQueue   []string  `json:"get_default_queue"`
	Strategies        []string  `json:"strategies"`
>>>>>>> 2e37cec8
	APY               models.KongAPY   `json:"apy"`
}

type VaultsResponse struct {
	Vaults []KongVault `json:"vaults"`
}

type Client struct {
	httpClient *http.Client
	endpoint   string
}

func NewClient() *Client {
	return &Client{
		httpClient: &http.Client{
			Timeout: DefaultTimeout,
		},
		endpoint: env.KONG_API_URL,
	}
}

func (c *Client) executeQuery(ctx context.Context, query string, variables map[string]interface{}) (*GraphQLResponse, error) {
	request := GraphQLRequest{
		Query:     query,
		Variables: variables,
	}

	reqBody, err := json.Marshal(request)
	if err != nil {
		return nil, fmt.Errorf("failed to marshal request: %w", err)
	}

	req, err := http.NewRequestWithContext(ctx, "POST", c.endpoint, bytes.NewReader(reqBody))
	if err != nil {
		return nil, fmt.Errorf("failed to create request: %w", err)
	}

	req.Header.Set("Content-Type", "application/json")

	resp, err := c.httpClient.Do(req)
	if err != nil {
		return nil, fmt.Errorf("failed to execute request: %w", err)
	}
	defer resp.Body.Close()

	body, err := io.ReadAll(resp.Body)
	if err != nil {
		return nil, fmt.Errorf("failed to read response: %w", err)
	}

	var graphQLResp GraphQLResponse
	if err := json.Unmarshal(body, &graphQLResp); err != nil {
		return nil, fmt.Errorf("failed to unmarshal response: %w", err)
	}

	if len(graphQLResp.Errors) > 0 {
		return nil, fmt.Errorf("GraphQL errors: %v", graphQLResp.Errors)
	}

	return &graphQLResp, nil
}

func (c *Client) FetchVaultsForChain(ctx context.Context, chainID uint64) ([]KongVault, error) {
	query := `
		query FetchVaults($chainId: Int!) {
			vaults(chainId: $chainId, yearn: true) {
				address
				chainId
				asset {
					chainId
					address
					decimals
					name
					symbol
				}
				registry
				inceptBlock
				apiVersion
				withdrawalQueue
				get_default_queue
				strategies
<<<<<<< HEAD
				debts {
					strategy
					performanceFee
					activation
					debtRatio
					minDebtPerHarvest
					maxDebtPerHarvest
					lastReport
					totalDebt
					totalDebtUsd
					totalGain
					totalGainUsd
					totalLoss
					totalLossUsd
					currentDebt
					currentDebtUsd
					maxDebt
					maxDebtUsd
					targetDebtRatio
					maxDebtRatio
				}
				tvl {
					close
				}
=======
>>>>>>> 2e37cec8
				apy {
					pricePerShare
					weeklyNet
					weeklyPricePerShare
					monthlyNet
					monthlyPricePerShare
					inceptionNet
					blockNumber
					blockTime
				}
			}
		}
	`

	variables := map[string]interface{}{
		"chainId": int(chainID),
	}

	resp, err := c.executeQuery(ctx, query, variables)
	if err != nil {
		return nil, fmt.Errorf("failed to fetch vaults for chain %d: %w", chainID, err)
	}

	var vaultsResp VaultsResponse
	if err := json.Unmarshal(resp.Data, &vaultsResp); err != nil {
		return nil, fmt.Errorf("failed to unmarshal vaults response: %w", err)
	}

	return vaultsResp.Vaults, nil
}

func (c *Client) FetchAllVaults(ctx context.Context) (map[uint64][]KongVault, error) {
	query := `
		query FetchAllVaults {
			vaults(yearn: true) {
				address
				chainId
				asset {
					chainId
					address
					decimals
					name
					symbol
				}
				registry
				inceptBlock
				apiVersion
				withdrawalQueue
				get_default_queue
				strategies
<<<<<<< HEAD
				debts {
					strategy
					performanceFee
					activation
					debtRatio
					minDebtPerHarvest
					maxDebtPerHarvest
					lastReport
					totalDebt
					totalDebtUsd
					totalGain
					totalGainUsd
					totalLoss
					totalLossUsd
					currentDebt
					currentDebtUsd
					maxDebt
					maxDebtUsd
					targetDebtRatio
					maxDebtRatio
				}
				tvl {
					close
				}
=======
>>>>>>> 2e37cec8
				apy {
					pricePerShare
					weeklyNet
					weeklyPricePerShare
					monthlyNet
					monthlyPricePerShare
					inceptionNet
					blockNumber
					blockTime
				}
			}
		}
	`

	resp, err := c.executeQuery(ctx, query, nil)
	if err != nil {
		return nil, fmt.Errorf("failed to fetch all vaults: %w", err)
	}

	var vaultsResp VaultsResponse
	if err := json.Unmarshal(resp.Data, &vaultsResp); err != nil {
		return nil, fmt.Errorf("failed to unmarshal vaults response: %w", err)
	}

	vaultsByChain := make(map[uint64][]KongVault)
	for _, vault := range vaultsResp.Vaults {
		chainID := uint64(vault.ChainID)
		vaultsByChain[chainID] = append(vaultsByChain[chainID], vault)
	}

	return vaultsByChain, nil
}

func (v *KongVault) GetAddress() common.Address {
	return common.HexToAddress(v.Address)
}

func (v *KongVault) GetAPY() models.KongAPY {
<<<<<<< HEAD
	return v.APY
=======
	apy := v.APY
	// Include token decimals from asset for PPS normalization
	apy.Decimals = uint64(v.Asset.Decimals)
	return apy
>>>>>>> 2e37cec8
}

func (v *KongVault) GetRegistry() common.Address {
	if v.Registry == "" {
		return common.Address{}
	}
	return common.HexToAddress(v.Registry)
}

func (v *KongVault) GetBlockNumber() uint64 {
	if v.InceptBlock == "" {
		return 0
	}
	blockNum, err := strconv.ParseUint(v.InceptBlock, 10, 64)
	if err != nil {
		return 0
	}
	return blockNum
}

func (v *KongVault) GetAssetAddress() common.Address {
	if v.Asset.Address == "" {
		return common.Address{}
	}
	return common.HexToAddress(v.Asset.Address)
}

func (v *KongVault) GetStrategies() []common.Address {
	strategySet := make(map[common.Address]bool)
	var strategies []common.Address

	// Combine strategies from all available sources (not prioritized fallback)
	// This matches the original yDaemon approach of getting all strategies

	// Add from WithdrawalQueue
	if v.WithdrawalQueue != nil && len(v.WithdrawalQueue) > 0 {
		for _, s := range v.WithdrawalQueue {
			if s != "" && s != "0x0000000000000000000000000000000000000000" {
				addr := common.HexToAddress(s)
				if !strategySet[addr] {
					strategySet[addr] = true
					strategies = append(strategies, addr)
				}
			}
		}
	}

	// Add from GetDefaultQueue
	if v.GetDefaultQueue != nil && len(v.GetDefaultQueue) > 0 {
		for _, s := range v.GetDefaultQueue {
			if s != "" && s != "0x0000000000000000000000000000000000000000" {
				addr := common.HexToAddress(s)
				if !strategySet[addr] {
					strategySet[addr] = true
					strategies = append(strategies, addr)
				}
			}
		}
	}

	// Add from Strategies
	if v.Strategies != nil && len(v.Strategies) > 0 {
		for _, s := range v.Strategies {
			if s != "" && s != "0x0000000000000000000000000000000000000000" {
				addr := common.HexToAddress(s)
				if !strategySet[addr] {
					strategySet[addr] = true
					strategies = append(strategies, addr)
				}
			}
		}
	}

	return strategies
}

type KongVaultData struct {
	Vault      KongVault
	Strategies []common.Address
<<<<<<< HEAD
	Debts      []KongDebt
	TVL        float64
	APY        models.KongAPY
}

func (v *KongVault) GetTVL() float64 {
	if v.TVL == nil {
		return 0
	}
	return v.TVL.Close
}

func (v *KongVault) GetDebts() []KongDebt {
	if v.Debts == nil {
		return []KongDebt{}
	}
	return v.Debts
	
=======
	APY        models.KongAPY
>>>>>>> 2e37cec8
}


func FetchVaultsFromKong(chainID uint64) (map[common.Address]KongVaultData, error) {
	ctx := context.Background()
	client := NewClient()

	vaults, err := client.FetchVaultsForChain(ctx, chainID)
	if err != nil {
		logs.Error(chainID, `-`, `Failed to fetch vaults from Kong: %v`, err)
		return nil, err
	}

	vaultData := make(map[common.Address]KongVaultData)
	for _, vault := range vaults {
		vaultAddr := vault.GetAddress()
		strategies := vault.GetStrategies()
		vaultData[vaultAddr] = KongVaultData{
			Vault:      vault,
			Strategies: strategies,
			APY:        vault.GetAPY(),
<<<<<<< HEAD
			TVL:        vault.GetTVL(),
			Debts:      vault.GetDebts(),
=======
>>>>>>> 2e37cec8
		}
	}

	logs.Success(chainID, `-`, `Fetched %d vaults from Kong`, len(vaults))
	return vaultData, nil
}<|MERGE_RESOLUTION|>--- conflicted
+++ resolved
@@ -40,7 +40,6 @@
 	Symbol   string `json:"symbol"`
 }
 
-<<<<<<< HEAD
 type KongDebt struct {
 	Strategy           string   `json:"strategy"`           // String
 	PerformanceFee     *string  `json:"performanceFee"`     // BigInt (string) or null
@@ -79,19 +78,6 @@
 	Strategies        []string         `json:"strategies"`
 	Debts             []KongDebt       `json:"debts"`
 	TVL               *KongTVL         `json:"tvl"`
-=======
-
-type KongVault struct {
-	Address           string    `json:"address"`
-	ChainID           int       `json:"chainId"`
-	Asset             KongAsset `json:"asset"`
-	Registry          string    `json:"registry"`
-	InceptBlock       string    `json:"inceptBlock"`
-	APIVersion        string    `json:"apiVersion"`
-	WithdrawalQueue   []string  `json:"withdrawalQueue"`
-	GetDefaultQueue   []string  `json:"get_default_queue"`
-	Strategies        []string  `json:"strategies"`
->>>>>>> 2e37cec8
 	APY               models.KongAPY   `json:"apy"`
 }
 
@@ -173,7 +159,6 @@
 				withdrawalQueue
 				get_default_queue
 				strategies
-<<<<<<< HEAD
 				debts {
 					strategy
 					performanceFee
@@ -198,8 +183,6 @@
 				tvl {
 					close
 				}
-=======
->>>>>>> 2e37cec8
 				apy {
 					pricePerShare
 					weeklyNet
@@ -250,7 +233,6 @@
 				withdrawalQueue
 				get_default_queue
 				strategies
-<<<<<<< HEAD
 				debts {
 					strategy
 					performanceFee
@@ -275,8 +257,6 @@
 				tvl {
 					close
 				}
-=======
->>>>>>> 2e37cec8
 				apy {
 					pricePerShare
 					weeklyNet
@@ -315,14 +295,10 @@
 }
 
 func (v *KongVault) GetAPY() models.KongAPY {
-<<<<<<< HEAD
-	return v.APY
-=======
 	apy := v.APY
 	// Include token decimals from asset for PPS normalization
 	apy.Decimals = uint64(v.Asset.Decimals)
 	return apy
->>>>>>> 2e37cec8
 }
 
 func (v *KongVault) GetRegistry() common.Address {
@@ -402,7 +378,6 @@
 type KongVaultData struct {
 	Vault      KongVault
 	Strategies []common.Address
-<<<<<<< HEAD
 	Debts      []KongDebt
 	TVL        float64
 	APY        models.KongAPY
@@ -421,9 +396,6 @@
 	}
 	return v.Debts
 	
-=======
-	APY        models.KongAPY
->>>>>>> 2e37cec8
 }
 
 
@@ -445,11 +417,6 @@
 			Vault:      vault,
 			Strategies: strategies,
 			APY:        vault.GetAPY(),
-<<<<<<< HEAD
-			TVL:        vault.GetTVL(),
-			Debts:      vault.GetDebts(),
-=======
->>>>>>> 2e37cec8
 		}
 	}
 
