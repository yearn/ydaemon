package kong

import (
	"bytes"
	"context"
	"encoding/json"
	"fmt"
	"io"
	"net/http"
	"strconv"
	"time"

	"github.com/ethereum/go-ethereum/common"
	"github.com/yearn/ydaemon/common/env"
	"github.com/yearn/ydaemon/common/logs"
	"github.com/yearn/ydaemon/internal/models"
)

const (
	DefaultTimeout = 30 * time.Second
)

type GraphQLRequest struct {
	Query     string                 `json:"query"`
	Variables map[string]interface{} `json:"variables,omitempty"`
}

type GraphQLResponse struct {
	Data   json.RawMessage `json:"data"`
	Errors []struct {
		Message string `json:"message"`
	} `json:"errors,omitempty"`
}

type KongAsset struct {
	ChainID  int    `json:"chainId"`
	Address  string `json:"address"`
	Decimals int    `json:"decimals"`
	Name     string `json:"name"`
	Symbol   string `json:"symbol"`
}

<<<<<<< HEAD
type KongDebt struct {
	Strategy           string   `json:"strategy"`           // String
	PerformanceFee     *string  `json:"performanceFee"`     // BigInt (string) or null
	Activation         *string  `json:"activation"`         // BigInt (string) or null
	DebtRatio          *string  `json:"debtRatio"`          // BigInt (string) or null
	MinDebtPerHarvest  *string  `json:"minDebtPerHarvest"`  // BigInt (string) or null
	MaxDebtPerHarvest  *string  `json:"maxDebtPerHarvest"`  // BigInt (string) or null
	LastReport         *string  `json:"lastReport"`         // BigInt (string) or null
	TotalDebt          *string  `json:"totalDebt"`          // BigInt (string) or null
	TotalDebtUsd       *float64 `json:"totalDebtUsd"`       // Float or null
	TotalGain          *string  `json:"totalGain"`          // BigInt (string) or null
	TotalGainUsd       *float64 `json:"totalGainUsd"`       // Float or null
	TotalLoss          *string  `json:"totalLoss"`          // BigInt (string) or null
	TotalLossUsd       *float64 `json:"totalLossUsd"`       // Float or null
	CurrentDebt        *string  `json:"currentDebt"`        // BigInt (string) or null
	CurrentDebtUsd     *float64 `json:"currentDebtUsd"`     // Float or null
	MaxDebt            *string  `json:"maxDebt"`            // BigInt (string) or null
	MaxDebtUsd         *float64 `json:"maxDebtUsd"`         // Float or null
	TargetDebtRatio    *float64 `json:"targetDebtRatio"`    // Float or null
	MaxDebtRatio       *float64 `json:"maxDebtRatio"`       // Float or null
}

type KongTVL struct {
	Close float64 `json:"close"`
}

type KongVault struct {
	Address           string           `json:"address"`
	ChainID           int              `json:"chainId"`
	Asset             KongAsset        `json:"asset"`
	Registry          string           `json:"registry"`
	InceptBlock       string           `json:"inceptBlock"`
	APIVersion        string           `json:"apiVersion"`
	WithdrawalQueue   []string         `json:"withdrawalQueue"`
	GetDefaultQueue   []string         `json:"get_default_queue"`
	Strategies        []string         `json:"strategies"`
	Debts             []KongDebt       `json:"debts"`
	TVL               *KongTVL         `json:"tvl"`
=======

type KongVault struct {
	Address           string    `json:"address"`
	ChainID           int       `json:"chainId"`
	Asset             KongAsset `json:"asset"`
	Registry          string    `json:"registry"`
	InceptBlock       string    `json:"inceptBlock"`
	APIVersion        string    `json:"apiVersion"`
	WithdrawalQueue   []string  `json:"withdrawalQueue"`
	GetDefaultQueue   []string  `json:"get_default_queue"`
	Strategies        []string  `json:"strategies"`
>>>>>>> 578508ac
	APY               models.KongAPY   `json:"apy"`
}

type VaultsResponse struct {
	Vaults []KongVault `json:"vaults"`
}

type Client struct {
	httpClient *http.Client
	endpoint   string
}

func NewClient() *Client {
	return &Client{
		httpClient: &http.Client{
			Timeout: DefaultTimeout,
		},
		endpoint: env.KONG_API_URL,
	}
}

func (c *Client) executeQuery(ctx context.Context, query string, variables map[string]interface{}) (*GraphQLResponse, error) {
	request := GraphQLRequest{
		Query:     query,
		Variables: variables,
	}

	reqBody, err := json.Marshal(request)
	if err != nil {
		return nil, fmt.Errorf("failed to marshal request: %w", err)
	}

	req, err := http.NewRequestWithContext(ctx, "POST", c.endpoint, bytes.NewReader(reqBody))
	if err != nil {
		return nil, fmt.Errorf("failed to create request: %w", err)
	}

	req.Header.Set("Content-Type", "application/json")

	resp, err := c.httpClient.Do(req)
	if err != nil {
		return nil, fmt.Errorf("failed to execute request: %w", err)
	}
	defer resp.Body.Close()

	body, err := io.ReadAll(resp.Body)
	if err != nil {
		return nil, fmt.Errorf("failed to read response: %w", err)
	}

	var graphQLResp GraphQLResponse
	if err := json.Unmarshal(body, &graphQLResp); err != nil {
		return nil, fmt.Errorf("failed to unmarshal response: %w", err)
	}

	if len(graphQLResp.Errors) > 0 {
		return nil, fmt.Errorf("GraphQL errors: %v", graphQLResp.Errors)
	}

	return &graphQLResp, nil
}

func (c *Client) FetchVaultsForChain(ctx context.Context, chainID uint64) ([]KongVault, error) {
	query := `
		query FetchVaults($chainId: Int!) {
			vaults(chainId: $chainId, yearn: true) {
				address
				chainId
				asset {
					chainId
					address
					decimals
					name
					symbol
				}
				registry
				inceptBlock
				apiVersion
				withdrawalQueue
				get_default_queue
				strategies
<<<<<<< HEAD
				debts {
					strategy
					performanceFee
					activation
					debtRatio
					minDebtPerHarvest
					maxDebtPerHarvest
					lastReport
					totalDebt
					totalDebtUsd
					totalGain
					totalGainUsd
					totalLoss
					totalLossUsd
					currentDebt
					currentDebtUsd
					maxDebt
					maxDebtUsd
					targetDebtRatio
					maxDebtRatio
				}
				tvl {
					close
				}
=======
>>>>>>> 578508ac
				apy {
					pricePerShare
					weeklyNet
					weeklyPricePerShare
					monthlyNet
					monthlyPricePerShare
					inceptionNet
					blockNumber
					blockTime
				}
			}
		}
	`

	variables := map[string]interface{}{
		"chainId": int(chainID),
	}

	resp, err := c.executeQuery(ctx, query, variables)
	if err != nil {
		return nil, fmt.Errorf("failed to fetch vaults for chain %d: %w", chainID, err)
	}

	var vaultsResp VaultsResponse
	if err := json.Unmarshal(resp.Data, &vaultsResp); err != nil {
		return nil, fmt.Errorf("failed to unmarshal vaults response: %w", err)
	}

	return vaultsResp.Vaults, nil
}

func (c *Client) FetchAllVaults(ctx context.Context) (map[uint64][]KongVault, error) {
	query := `
		query FetchAllVaults {
			vaults(yearn: true) {
				address
				chainId
				asset {
					chainId
					address
					decimals
					name
					symbol
				}
				registry
				inceptBlock
				apiVersion
				withdrawalQueue
				get_default_queue
				strategies
<<<<<<< HEAD
				debts {
					strategy
					performanceFee
					activation
					debtRatio
					minDebtPerHarvest
					maxDebtPerHarvest
					lastReport
					totalDebt
					totalDebtUsd
					totalGain
					totalGainUsd
					totalLoss
					totalLossUsd
					currentDebt
					currentDebtUsd
					maxDebt
					maxDebtUsd
					targetDebtRatio
					maxDebtRatio
				}
				tvl {
					close
				}
=======
>>>>>>> 578508ac
				apy {
					pricePerShare
					weeklyNet
					weeklyPricePerShare
					monthlyNet
					monthlyPricePerShare
					inceptionNet
<<<<<<< HEAD
					blockNumber
					blockTime
=======
>>>>>>> 578508ac
				}
			}
		}
	`

	resp, err := c.executeQuery(ctx, query, nil)
	if err != nil {
		return nil, fmt.Errorf("failed to fetch all vaults: %w", err)
	}

	var vaultsResp VaultsResponse
	if err := json.Unmarshal(resp.Data, &vaultsResp); err != nil {
		return nil, fmt.Errorf("failed to unmarshal vaults response: %w", err)
	}

	vaultsByChain := make(map[uint64][]KongVault)
	for _, vault := range vaultsResp.Vaults {
		chainID := uint64(vault.ChainID)
		vaultsByChain[chainID] = append(vaultsByChain[chainID], vault)
	}

	return vaultsByChain, nil
}

func (v *KongVault) GetAddress() common.Address {
	return common.HexToAddress(v.Address)
}

func (v *KongVault) GetAPY() models.KongAPY {
	return v.APY
}

func (v *KongVault) GetRegistry() common.Address {
	if v.Registry == "" {
		return common.Address{}
	}
	return common.HexToAddress(v.Registry)
}

func (v *KongVault) GetBlockNumber() uint64 {
	if v.InceptBlock == "" {
		return 0
	}
	blockNum, err := strconv.ParseUint(v.InceptBlock, 10, 64)
	if err != nil {
		return 0
	}
	return blockNum
}

func (v *KongVault) GetAssetAddress() common.Address {
	if v.Asset.Address == "" {
		return common.Address{}
	}
	return common.HexToAddress(v.Asset.Address)
}

func (v *KongVault) GetStrategies() []common.Address {
	strategySet := make(map[common.Address]bool)
	var strategies []common.Address

	// Combine strategies from all available sources (not prioritized fallback)
	// This matches the original yDaemon approach of getting all strategies

	// Add from WithdrawalQueue
	if v.WithdrawalQueue != nil && len(v.WithdrawalQueue) > 0 {
		for _, s := range v.WithdrawalQueue {
			if s != "" && s != "0x0000000000000000000000000000000000000000" {
				addr := common.HexToAddress(s)
				if !strategySet[addr] {
					strategySet[addr] = true
					strategies = append(strategies, addr)
				}
			}
		}
	}

	// Add from GetDefaultQueue
	if v.GetDefaultQueue != nil && len(v.GetDefaultQueue) > 0 {
		for _, s := range v.GetDefaultQueue {
			if s != "" && s != "0x0000000000000000000000000000000000000000" {
				addr := common.HexToAddress(s)
				if !strategySet[addr] {
					strategySet[addr] = true
					strategies = append(strategies, addr)
				}
			}
		}
	}

	// Add from Strategies
	if v.Strategies != nil && len(v.Strategies) > 0 {
		for _, s := range v.Strategies {
			if s != "" && s != "0x0000000000000000000000000000000000000000" {
				addr := common.HexToAddress(s)
				if !strategySet[addr] {
					strategySet[addr] = true
					strategies = append(strategies, addr)
				}
			}
		}
	}

	return strategies
}

type KongVaultData struct {
	Vault      KongVault
	Strategies []common.Address
<<<<<<< HEAD
	Debts      []KongDebt
	TVL        float64
}

func (v *KongVault) GetTVL() float64 {
	if v.TVL == nil {
		return 0
	}
	return v.TVL.Close
}

func (v *KongVault) GetDebts() []KongDebt {
	if v.Debts == nil {
		return []KongDebt{}
	}
	return v.Debts
=======
	APY        models.KongAPY
>>>>>>> 578508ac
}


func FetchVaultsFromKong(chainID uint64) (map[common.Address]KongVaultData, error) {
	ctx := context.Background()
	client := NewClient()

	vaults, err := client.FetchVaultsForChain(ctx, chainID)
	if err != nil {
		logs.Error(chainID, `-`, `Failed to fetch vaults from Kong: %v`, err)
		return nil, err
	}

	vaultData := make(map[common.Address]KongVaultData)
	for _, vault := range vaults {
		vaultAddr := vault.GetAddress()
		strategies := vault.GetStrategies()
		vaultData[vaultAddr] = KongVaultData{
			Vault:      vault,
			Strategies: strategies,
			APY:        vault.GetAPY(),
		}
	}

	logs.Success(chainID, `-`, `Fetched %d vaults from Kong`, len(vaults))
	return vaultData, nil
}<|MERGE_RESOLUTION|>--- conflicted
+++ resolved
@@ -40,7 +40,6 @@
 	Symbol   string `json:"symbol"`
 }
 
-<<<<<<< HEAD
 type KongDebt struct {
 	Strategy           string   `json:"strategy"`           // String
 	PerformanceFee     *string  `json:"performanceFee"`     // BigInt (string) or null
@@ -79,19 +78,6 @@
 	Strategies        []string         `json:"strategies"`
 	Debts             []KongDebt       `json:"debts"`
 	TVL               *KongTVL         `json:"tvl"`
-=======
-
-type KongVault struct {
-	Address           string    `json:"address"`
-	ChainID           int       `json:"chainId"`
-	Asset             KongAsset `json:"asset"`
-	Registry          string    `json:"registry"`
-	InceptBlock       string    `json:"inceptBlock"`
-	APIVersion        string    `json:"apiVersion"`
-	WithdrawalQueue   []string  `json:"withdrawalQueue"`
-	GetDefaultQueue   []string  `json:"get_default_queue"`
-	Strategies        []string  `json:"strategies"`
->>>>>>> 578508ac
 	APY               models.KongAPY   `json:"apy"`
 }
 
@@ -173,7 +159,6 @@
 				withdrawalQueue
 				get_default_queue
 				strategies
-<<<<<<< HEAD
 				debts {
 					strategy
 					performanceFee
@@ -198,8 +183,6 @@
 				tvl {
 					close
 				}
-=======
->>>>>>> 578508ac
 				apy {
 					pricePerShare
 					weeklyNet
@@ -250,7 +233,6 @@
 				withdrawalQueue
 				get_default_queue
 				strategies
-<<<<<<< HEAD
 				debts {
 					strategy
 					performanceFee
@@ -275,8 +257,6 @@
 				tvl {
 					close
 				}
-=======
->>>>>>> 578508ac
 				apy {
 					pricePerShare
 					weeklyNet
@@ -284,11 +264,8 @@
 					monthlyNet
 					monthlyPricePerShare
 					inceptionNet
-<<<<<<< HEAD
 					blockNumber
 					blockTime
-=======
->>>>>>> 578508ac
 				}
 			}
 		}
@@ -398,9 +375,9 @@
 type KongVaultData struct {
 	Vault      KongVault
 	Strategies []common.Address
-<<<<<<< HEAD
 	Debts      []KongDebt
 	TVL        float64
+	APY        models.KongAPY
 }
 
 func (v *KongVault) GetTVL() float64 {
@@ -415,9 +392,7 @@
 		return []KongDebt{}
 	}
 	return v.Debts
-=======
-	APY        models.KongAPY
->>>>>>> 578508ac
+	
 }
 
 
